--- conflicted
+++ resolved
@@ -51,11 +51,7 @@
 
 class Messages(UserList):
     """Enable collections of messages the easy way."""
-<<<<<<< HEAD
-    pass
-=======
     pass #TODO: implement collection comparison.
->>>>>>> 02acdb25
 
 
 #TODO: fake writes on disk.
